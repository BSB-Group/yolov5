# YOLOv5 🚀 by Ultralytics, AGPL-3.0 license
"""
Export a YOLOv5 PyTorch model to other formats. TensorFlow exports authored by https://github.com/zldrobit

Format                      | `export.py --include`         | Model
---                         | ---                           | ---
PyTorch                     | -                             | yolov5s.pt
TorchScript                 | `torchscript`                 | yolov5s.torchscript
ONNX                        | `onnx`                        | yolov5s.onnx
OpenVINO                    | `openvino`                    | yolov5s_openvino_model/
TensorRT                    | `engine`                      | yolov5s.engine
CoreML                      | `coreml`                      | yolov5s.mlmodel
TensorFlow SavedModel       | `saved_model`                 | yolov5s_saved_model/
TensorFlow GraphDef         | `pb`                          | yolov5s.pb
TensorFlow Lite             | `tflite`                      | yolov5s.tflite
TensorFlow Edge TPU         | `edgetpu`                     | yolov5s_edgetpu.tflite
TensorFlow.js               | `tfjs`                        | yolov5s_web_model/
PaddlePaddle                | `paddle`                      | yolov5s_paddle_model/

Requirements:
    $ pip install -r requirements.txt coremltools onnx onnx-simplifier onnxruntime openvino-dev tensorflow-cpu  # CPU
    $ pip install -r requirements.txt coremltools onnx onnx-simplifier onnxruntime-gpu openvino-dev tensorflow  # GPU

Usage:
    $ python export.py --weights yolov5s.pt --include torchscript onnx openvino engine coreml tflite ...

Inference:
    $ python detect.py --weights yolov5s.pt                 # PyTorch
                                 yolov5s.torchscript        # TorchScript
                                 yolov5s.onnx               # ONNX Runtime or OpenCV DNN with --dnn
                                 yolov5s_openvino_model     # OpenVINO
                                 yolov5s.engine             # TensorRT
                                 yolov5s.mlmodel            # CoreML (macOS-only)
                                 yolov5s_saved_model        # TensorFlow SavedModel
                                 yolov5s.pb                 # TensorFlow GraphDef
                                 yolov5s.tflite             # TensorFlow Lite
                                 yolov5s_edgetpu.tflite     # TensorFlow Edge TPU
                                 yolov5s_paddle_model       # PaddlePaddle

TensorFlow.js:
    $ cd .. && git clone https://github.com/zldrobit/tfjs-yolov5-example.git && cd tfjs-yolov5-example
    $ npm install
    $ ln -s ../../yolov5/yolov5s_web_model public/yolov5s_web_model
    $ npm start
"""

import argparse
import contextlib
import json
import os
import platform
import re
import subprocess
import sys
import time
import warnings
from pathlib import Path

import pandas as pd
import torch
from torch.utils.mobile_optimizer import optimize_for_mobile

FILE = Path(__file__).resolve()
ROOT = FILE.parents[0]  # YOLOv5 root directory
if str(ROOT) not in sys.path:
    sys.path.append(str(ROOT))  # add ROOT to PATH
if platform.system() != "Windows":
    ROOT = Path(os.path.relpath(ROOT, Path.cwd()))  # relative

from models.experimental import attempt_load
from models.yolo import ClassificationModel, Detect, DetectionModel, SegmentationModel
from utils.dataloaders import LoadImages
from utils.general import (
    LOGGER,
    Profile,
    check_dataset,
    check_img_size,
    check_requirements,
    check_version,
    check_yaml,
    colorstr,
    file_size,
    get_default_args,
    print_args,
    url2file,
    yaml_save,
)
from utils.torch_utils import select_device, smart_inference_mode

MACOS = platform.system() == "Darwin"  # macOS environment


class iOSModel(torch.nn.Module):
    def __init__(self, model, im):
        super().__init__()
        b, c, h, w = im.shape  # batch, channel, height, width
        self.model = model
        self.nc = model.nc  # number of classes
        if w == h:
            self.normalize = 1.0 / w
        else:
            self.normalize = torch.tensor([1.0 / w, 1.0 / h, 1.0 / w, 1.0 / h])  # broadcast (slower, smaller)
            # np = model(im)[0].shape[1]  # number of points
            # self.normalize = torch.tensor([1. / w, 1. / h, 1. / w, 1. / h]).expand(np, 4)  # explicit (faster, larger)

    def forward(self, x):
        xywh, conf, cls = self.model(x)[0].squeeze().split((4, 1, self.nc), 1)
        return cls * conf, xywh * self.normalize  # confidence (3780, 80), coordinates (3780, 4)


def export_formats():
    # YOLOv5 export formats
    x = [
        ["PyTorch", "-", ".pt", True, True],
        ["TorchScript", "torchscript", ".torchscript", True, True],
        ["ONNX", "onnx", ".onnx", True, True],
        ["OpenVINO", "openvino", "_openvino_model", True, False],
        ["TensorRT", "engine", ".engine", False, True],
        ["CoreML", "coreml", ".mlmodel", True, False],
        ["TensorFlow SavedModel", "saved_model", "_saved_model", True, True],
        ["TensorFlow GraphDef", "pb", ".pb", True, True],
        ["TensorFlow Lite", "tflite", ".tflite", True, False],
        ["TensorFlow Edge TPU", "edgetpu", "_edgetpu.tflite", False, False],
        ["TensorFlow.js", "tfjs", "_web_model", False, False],
        ["PaddlePaddle", "paddle", "_paddle_model", True, True],
    ]
    return pd.DataFrame(x, columns=["Format", "Argument", "Suffix", "CPU", "GPU"])


def try_export(inner_func):
    # YOLOv5 export decorator, i..e @try_export
    inner_args = get_default_args(inner_func)

    def outer_func(*args, **kwargs):
        prefix = inner_args["prefix"]
        try:
            with Profile() as dt:
                f, model = inner_func(*args, **kwargs)
            LOGGER.info(f"{prefix} export success ✅ {dt.t:.1f}s, saved as {f} ({file_size(f):.1f} MB)")
            return f, model
        except Exception as e:
            LOGGER.info(f"{prefix} export failure ❌ {dt.t:.1f}s: {e}")
            return None, None

    return outer_func


@try_export
def export_torchscript(model, im, file, optimize, prefix=colorstr("TorchScript:")):
    # YOLOv5 TorchScript model export
    LOGGER.info(f"\n{prefix} starting export with torch {torch.__version__}...")
    f = file.with_suffix(".torchscript")

    ts = torch.jit.trace(model, im, strict=False)
    d = {"shape": im.shape, "stride": int(max(model.stride)), "names": model.names}
    extra_files = {"config.txt": json.dumps(d)}  # torch._C.ExtraFilesMap()
    if optimize:  # https://pytorch.org/tutorials/recipes/mobile_interpreter.html
        optimize_for_mobile(ts)._save_for_lite_interpreter(str(f), _extra_files=extra_files)
    else:
        ts.save(str(f), _extra_files=extra_files)
    return f, None


@try_export
def export_onnx(model, im, file, opset, dynamic, simplify, prefix=colorstr("ONNX:")):
    # YOLOv5 ONNX export
    check_requirements("onnx>=1.12.0")
    import onnx
    from horizon.models import AHOY

    LOGGER.info(f"\n{prefix} starting export with onnx {onnx.__version__}...")
    f = str(file.with_suffix(".onnx"))

<<<<<<< HEAD
    if isinstance(model, SegmentationModel):
        output_names = ['output0', 'output1']
    elif isinstance(model, AHOY):
        output_names = ['output0', 'output1', 'output2']
    else:
        output_names = ['output0']
=======
    output_names = ["output0", "output1"] if isinstance(model, SegmentationModel) else ["output0"]
>>>>>>> 7dc9142c
    if dynamic:
        dynamic = {"images": {0: "batch", 2: "height", 3: "width"}}  # shape(1,3,640,640)
        if isinstance(model, SegmentationModel):
            dynamic["output0"] = {0: "batch", 1: "anchors"}  # shape(1,25200,85)
            dynamic["output1"] = {0: "batch", 2: "mask_height", 3: "mask_width"}  # shape(1,32,160,160)
        elif isinstance(model, DetectionModel):
<<<<<<< HEAD
            dynamic['output0'] = {0: 'batch', 1: 'anchors'}  # shape(1,25200,85)
        elif isinstance(model, AHOY):
            dynamic['output0'] = {0: 'batch', 1: 'anchors'}  # shape(1,25200,anchors)
            dynamic['output1'] = {0: 'batch', 1: 'nc_pitch'}  # shape(1,1,nc_pitch)
            dynamic['output2'] = {0: 'batch', 1: 'nc_theta'}  # shape(1,1,nc_theta)
=======
            dynamic["output0"] = {0: "batch", 1: "anchors"}  # shape(1,25200,85)
>>>>>>> 7dc9142c

    torch.onnx.export(
        model.cpu() if dynamic else model,  # --dynamic only compatible with cpu
        im.cpu() if dynamic else im,
        f,
        verbose=False,
        opset_version=opset,
        do_constant_folding=True,  # WARNING: DNN inference with torch>=1.12 may require do_constant_folding=False
        input_names=["images"],
        output_names=output_names,
        dynamic_axes=dynamic or None,
    )

    # Checks
    model_onnx = onnx.load(f)  # load onnx model
    onnx.checker.check_model(model_onnx)  # check onnx model

    # Metadata
    d = {"stride": int(max(model.stride)), "names": model.names}
    for k, v in d.items():
        meta = model_onnx.metadata_props.add()
        meta.key, meta.value = k, str(v)
    onnx.save(model_onnx, f)

    # Simplify
    if simplify:
        try:
            cuda = torch.cuda.is_available()
            check_requirements(("onnxruntime-gpu" if cuda else "onnxruntime", "onnx-simplifier>=0.4.1"))
            import onnxsim

            LOGGER.info(f"{prefix} simplifying with onnx-simplifier {onnxsim.__version__}...")
            model_onnx, check = onnxsim.simplify(model_onnx)
            assert check, "assert check failed"
            onnx.save(model_onnx, f)
        except Exception as e:
            LOGGER.info(f"{prefix} simplifier failure: {e}")
    return f, model_onnx


@try_export
def export_openvino(file, metadata, half, int8, data, prefix=colorstr("OpenVINO:")):
    # YOLOv5 OpenVINO export
    check_requirements("openvino-dev>=2023.0")  # requires openvino-dev: https://pypi.org/project/openvino-dev/
    import openvino.runtime as ov  # noqa
    from openvino.tools import mo  # noqa

    LOGGER.info(f"\n{prefix} starting export with openvino {ov.__version__}...")
    f = str(file).replace(file.suffix, f"_{'int8_' if int8 else ''}openvino_model{os.sep}")
    f_onnx = file.with_suffix(".onnx")
    f_ov = str(Path(f) / file.with_suffix(".xml").name)

    ov_model = mo.convert_model(f_onnx, model_name=file.stem, framework="onnx", compress_to_fp16=half)  # export

    if int8:
        check_requirements("nncf>=2.5.0")  # requires at least version 2.5.0 to use the post-training quantization
        import nncf
        import numpy as np

        from utils.dataloaders import create_dataloader

        def gen_dataloader(yaml_path, task="train", imgsz=640, workers=4):
            data_yaml = check_yaml(yaml_path)
            data = check_dataset(data_yaml)
            dataloader = create_dataloader(
                data[task], imgsz=imgsz, batch_size=1, stride=32, pad=0.5, single_cls=False, rect=False, workers=workers
            )[0]
            return dataloader

        # noqa: F811

        def transform_fn(data_item):
            """
            Quantization transform function.

            Extracts and preprocess input data from dataloader item for quantization.
            Parameters:
               data_item: Tuple with data item produced by DataLoader during iteration
            Returns:
                input_tensor: Input data for quantization
            """
            assert data_item[0].dtype == torch.uint8, "input image must be uint8 for the quantization preprocessing"

            img = data_item[0].numpy().astype(np.float32)  # uint8 to fp16/32
            img /= 255.0  # 0 - 255 to 0.0 - 1.0
            return np.expand_dims(img, 0) if img.ndim == 3 else img

        ds = gen_dataloader(data)
        quantization_dataset = nncf.Dataset(ds, transform_fn)
        ov_model = nncf.quantize(ov_model, quantization_dataset, preset=nncf.QuantizationPreset.MIXED)

    ov.serialize(ov_model, f_ov)  # save
    yaml_save(Path(f) / file.with_suffix(".yaml").name, metadata)  # add metadata.yaml
    return f, None


@try_export
def export_paddle(model, im, file, metadata, prefix=colorstr("PaddlePaddle:")):
    # YOLOv5 Paddle export
    check_requirements(("paddlepaddle", "x2paddle"))
    import x2paddle
    from x2paddle.convert import pytorch2paddle

    LOGGER.info(f"\n{prefix} starting export with X2Paddle {x2paddle.__version__}...")
    f = str(file).replace(".pt", f"_paddle_model{os.sep}")

    pytorch2paddle(module=model, save_dir=f, jit_type="trace", input_examples=[im])  # export
    yaml_save(Path(f) / file.with_suffix(".yaml").name, metadata)  # add metadata.yaml
    return f, None


@try_export
def export_coreml(model, im, file, int8, half, nms, prefix=colorstr("CoreML:")):
    # YOLOv5 CoreML export
    check_requirements("coremltools")
    import coremltools as ct

    LOGGER.info(f"\n{prefix} starting export with coremltools {ct.__version__}...")
    f = file.with_suffix(".mlmodel")

    if nms:
        model = iOSModel(model, im)
    ts = torch.jit.trace(model, im, strict=False)  # TorchScript model
    ct_model = ct.convert(ts, inputs=[ct.ImageType("image", shape=im.shape, scale=1 / 255, bias=[0, 0, 0])])
    bits, mode = (8, "kmeans_lut") if int8 else (16, "linear") if half else (32, None)
    if bits < 32:
        if MACOS:  # quantization only supported on macOS
            with warnings.catch_warnings():
                warnings.filterwarnings("ignore", category=DeprecationWarning)  # suppress numpy==1.20 float warning
                ct_model = ct.models.neural_network.quantization_utils.quantize_weights(ct_model, bits, mode)
        else:
            print(f"{prefix} quantization only supported on macOS, skipping...")
    ct_model.save(f)
    return f, ct_model


@try_export
def export_engine(model, im, file, half, dynamic, simplify, workspace=4, verbose=False, prefix=colorstr("TensorRT:")):
    # YOLOv5 TensorRT export https://developer.nvidia.com/tensorrt
    assert im.device.type != "cpu", "export running on CPU but must be on GPU, i.e. `python export.py --device 0`"
    try:
        import tensorrt as trt
        from horizon.models import AHOY
    except Exception:
        if platform.system() == "Linux":
            check_requirements("nvidia-tensorrt", cmds="-U --index-url https://pypi.ngc.nvidia.com")
        import tensorrt as trt

<<<<<<< HEAD
    if trt.__version__[0] == '7':  # TensorRT 7 handling https://github.com/ultralytics/yolov5/issues/6012
        if isinstance(model, AHOY):
            grid = model.obj_det.model[-1].anchor_grid
            model.obj_det.model[-1].anchor_grid = [a[..., :1, :1, :] for a in grid]
            export_onnx(model, im, file, 12, dynamic, simplify)  # opset 12
            model.obj_det.model[-1].anchor_grid = grid
        else:
            grid = model.model[-1].anchor_grid
            model.model[-1].anchor_grid = [a[..., :1, :1, :] for a in grid]
            export_onnx(model, im, file, 12, dynamic, simplify)  # opset 12
            model.model[-1].anchor_grid = grid
=======
    if trt.__version__[0] == "7":  # TensorRT 7 handling https://github.com/ultralytics/yolov5/issues/6012
        grid = model.model[-1].anchor_grid
        model.model[-1].anchor_grid = [a[..., :1, :1, :] for a in grid]
        export_onnx(model, im, file, 12, dynamic, simplify)  # opset 12
        model.model[-1].anchor_grid = grid
>>>>>>> 7dc9142c
    else:  # TensorRT >= 8
        check_version(trt.__version__, "8.0.0", hard=True)  # require tensorrt>=8.0.0
        export_onnx(model, im, file, 12, dynamic, simplify)  # opset 12
    onnx = file.with_suffix(".onnx")

    LOGGER.info(f"\n{prefix} starting export with TensorRT {trt.__version__}...")
    assert onnx.exists(), f"failed to export ONNX file: {onnx}"
    f = file.with_suffix(".engine")  # TensorRT engine file
    logger = trt.Logger(trt.Logger.INFO)
    if verbose:
        logger.min_severity = trt.Logger.Severity.VERBOSE

    builder = trt.Builder(logger)
    config = builder.create_builder_config()
    config.max_workspace_size = workspace * 1 << 30
    # config.set_memory_pool_limit(trt.MemoryPoolType.WORKSPACE, workspace << 30)  # fix TRT 8.4 deprecation notice

    flag = 1 << int(trt.NetworkDefinitionCreationFlag.EXPLICIT_BATCH)
    network = builder.create_network(flag)
    parser = trt.OnnxParser(network, logger)
    if not parser.parse_from_file(str(onnx)):
        raise RuntimeError(f"failed to load ONNX file: {onnx}")

    inputs = [network.get_input(i) for i in range(network.num_inputs)]
    outputs = [network.get_output(i) for i in range(network.num_outputs)]
    for inp in inputs:
        LOGGER.info(f'{prefix} input "{inp.name}" with shape{inp.shape} {inp.dtype}')
    for out in outputs:
        LOGGER.info(f'{prefix} output "{out.name}" with shape{out.shape} {out.dtype}')

    if dynamic:
        if im.shape[0] <= 1:
            LOGGER.warning(f"{prefix} WARNING ⚠️ --dynamic model requires maximum --batch-size argument")
        profile = builder.create_optimization_profile()
        for inp in inputs:
            profile.set_shape(inp.name, (1, *im.shape[1:]), (max(1, im.shape[0] // 2), *im.shape[1:]), im.shape)
        config.add_optimization_profile(profile)

    LOGGER.info(f"{prefix} building FP{16 if builder.platform_has_fast_fp16 and half else 32} engine as {f}")
    if builder.platform_has_fast_fp16 and half:
        config.set_flag(trt.BuilderFlag.FP16)
    with builder.build_engine(network, config) as engine, open(f, "wb") as t:
        t.write(engine.serialize())
    return f, None


@try_export
def export_saved_model(
    model,
    im,
    file,
    dynamic,
    tf_nms=False,
    agnostic_nms=False,
    topk_per_class=100,
    topk_all=100,
    iou_thres=0.45,
    conf_thres=0.25,
    keras=False,
    prefix=colorstr("TensorFlow SavedModel:"),
):
    # YOLOv5 TensorFlow SavedModel export
    try:
        import tensorflow as tf
    except Exception:
        check_requirements(f"tensorflow{'' if torch.cuda.is_available() else '-macos' if MACOS else '-cpu'}")
        import tensorflow as tf
    from tensorflow.python.framework.convert_to_constants import convert_variables_to_constants_v2

    from models.tf import TFModel

    LOGGER.info(f"\n{prefix} starting export with tensorflow {tf.__version__}...")
    if tf.__version__ > "2.13.1":
        helper_url = "https://github.com/ultralytics/yolov5/issues/12489"
        LOGGER.info(
            f"WARNING ⚠️ using Tensorflow {tf.__version__} > 2.13.1 might cause issue when exporting the model to tflite {helper_url}"
        )  # handling issue https://github.com/ultralytics/yolov5/issues/12489
    f = str(file).replace(".pt", "_saved_model")
    batch_size, ch, *imgsz = list(im.shape)  # BCHW

    tf_model = TFModel(cfg=model.yaml, model=model, nc=model.nc, imgsz=imgsz)
    im = tf.zeros((batch_size, *imgsz, ch))  # BHWC order for TensorFlow
    _ = tf_model.predict(im, tf_nms, agnostic_nms, topk_per_class, topk_all, iou_thres, conf_thres)
    inputs = tf.keras.Input(shape=(*imgsz, ch), batch_size=None if dynamic else batch_size)
    outputs = tf_model.predict(inputs, tf_nms, agnostic_nms, topk_per_class, topk_all, iou_thres, conf_thres)
    keras_model = tf.keras.Model(inputs=inputs, outputs=outputs)
    keras_model.trainable = False
    keras_model.summary()
    if keras:
        keras_model.save(f, save_format="tf")
    else:
        spec = tf.TensorSpec(keras_model.inputs[0].shape, keras_model.inputs[0].dtype)
        m = tf.function(lambda x: keras_model(x))  # full model
        m = m.get_concrete_function(spec)
        frozen_func = convert_variables_to_constants_v2(m)
        tfm = tf.Module()
        tfm.__call__ = tf.function(lambda x: frozen_func(x)[:4] if tf_nms else frozen_func(x), [spec])
        tfm.__call__(im)
        tf.saved_model.save(
            tfm,
            f,
            options=tf.saved_model.SaveOptions(experimental_custom_gradients=False)
            if check_version(tf.__version__, "2.6")
            else tf.saved_model.SaveOptions(),
        )
    return f, keras_model


@try_export
def export_pb(keras_model, file, prefix=colorstr("TensorFlow GraphDef:")):
    # YOLOv5 TensorFlow GraphDef *.pb export https://github.com/leimao/Frozen_Graph_TensorFlow
    import tensorflow as tf
    from tensorflow.python.framework.convert_to_constants import convert_variables_to_constants_v2

    LOGGER.info(f"\n{prefix} starting export with tensorflow {tf.__version__}...")
    f = file.with_suffix(".pb")

    m = tf.function(lambda x: keras_model(x))  # full model
    m = m.get_concrete_function(tf.TensorSpec(keras_model.inputs[0].shape, keras_model.inputs[0].dtype))
    frozen_func = convert_variables_to_constants_v2(m)
    frozen_func.graph.as_graph_def()
    tf.io.write_graph(graph_or_graph_def=frozen_func.graph, logdir=str(f.parent), name=f.name, as_text=False)
    return f, None


@try_export
def export_tflite(
    keras_model, im, file, int8, per_tensor, data, nms, agnostic_nms, prefix=colorstr("TensorFlow Lite:")
):
    # YOLOv5 TensorFlow Lite export
    import tensorflow as tf

    LOGGER.info(f"\n{prefix} starting export with tensorflow {tf.__version__}...")
    batch_size, ch, *imgsz = list(im.shape)  # BCHW
    f = str(file).replace(".pt", "-fp16.tflite")

    converter = tf.lite.TFLiteConverter.from_keras_model(keras_model)
    converter.target_spec.supported_ops = [tf.lite.OpsSet.TFLITE_BUILTINS]
    converter.target_spec.supported_types = [tf.float16]
    converter.optimizations = [tf.lite.Optimize.DEFAULT]
    if int8:
        from models.tf import representative_dataset_gen

        dataset = LoadImages(check_dataset(check_yaml(data))["train"], img_size=imgsz, auto=False)
        converter.representative_dataset = lambda: representative_dataset_gen(dataset, ncalib=100)
        converter.target_spec.supported_ops = [tf.lite.OpsSet.TFLITE_BUILTINS_INT8]
        converter.target_spec.supported_types = []
        converter.inference_input_type = tf.uint8  # or tf.int8
        converter.inference_output_type = tf.uint8  # or tf.int8
        converter.experimental_new_quantizer = True
        if per_tensor:
            converter._experimental_disable_per_channel = True
        f = str(file).replace(".pt", "-int8.tflite")
    if nms or agnostic_nms:
        converter.target_spec.supported_ops.append(tf.lite.OpsSet.SELECT_TF_OPS)

    tflite_model = converter.convert()
    open(f, "wb").write(tflite_model)
    return f, None


@try_export
def export_edgetpu(file, prefix=colorstr("Edge TPU:")):
    # YOLOv5 Edge TPU export https://coral.ai/docs/edgetpu/models-intro/
    cmd = "edgetpu_compiler --version"
    help_url = "https://coral.ai/docs/edgetpu/compiler/"
    assert platform.system() == "Linux", f"export only supported on Linux. See {help_url}"
    if subprocess.run(f"{cmd} > /dev/null 2>&1", shell=True).returncode != 0:
        LOGGER.info(f"\n{prefix} export requires Edge TPU compiler. Attempting install from {help_url}")
        sudo = subprocess.run("sudo --version >/dev/null", shell=True).returncode == 0  # sudo installed on system
        for c in (
            "curl https://packages.cloud.google.com/apt/doc/apt-key.gpg | sudo apt-key add -",
            'echo "deb https://packages.cloud.google.com/apt coral-edgetpu-stable main" | sudo tee /etc/apt/sources.list.d/coral-edgetpu.list',
            "sudo apt-get update",
            "sudo apt-get install edgetpu-compiler",
        ):
            subprocess.run(c if sudo else c.replace("sudo ", ""), shell=True, check=True)
    ver = subprocess.run(cmd, shell=True, capture_output=True, check=True).stdout.decode().split()[-1]

    LOGGER.info(f"\n{prefix} starting export with Edge TPU compiler {ver}...")
    f = str(file).replace(".pt", "-int8_edgetpu.tflite")  # Edge TPU model
    f_tfl = str(file).replace(".pt", "-int8.tflite")  # TFLite model

    subprocess.run(
        [
            "edgetpu_compiler",
            "-s",
            "-d",
            "-k",
            "10",
            "--out_dir",
            str(file.parent),
            f_tfl,
        ],
        check=True,
    )
    return f, None


@try_export
def export_tfjs(file, int8, prefix=colorstr("TensorFlow.js:")):
    # YOLOv5 TensorFlow.js export
    check_requirements("tensorflowjs")
    import tensorflowjs as tfjs

    LOGGER.info(f"\n{prefix} starting export with tensorflowjs {tfjs.__version__}...")
    f = str(file).replace(".pt", "_web_model")  # js dir
    f_pb = file.with_suffix(".pb")  # *.pb path
    f_json = f"{f}/model.json"  # *.json path

    args = [
        "tensorflowjs_converter",
        "--input_format=tf_frozen_model",
        "--quantize_uint8" if int8 else "",
        "--output_node_names=Identity,Identity_1,Identity_2,Identity_3",
        str(f_pb),
        f,
    ]
    subprocess.run([arg for arg in args if arg], check=True)

    json = Path(f_json).read_text()
    with open(f_json, "w") as j:  # sort JSON Identity_* in ascending order
        subst = re.sub(
            r'{"outputs": {"Identity.?.?": {"name": "Identity.?.?"}, '
            r'"Identity.?.?": {"name": "Identity.?.?"}, '
            r'"Identity.?.?": {"name": "Identity.?.?"}, '
            r'"Identity.?.?": {"name": "Identity.?.?"}}}',
            r'{"outputs": {"Identity": {"name": "Identity"}, '
            r'"Identity_1": {"name": "Identity_1"}, '
            r'"Identity_2": {"name": "Identity_2"}, '
            r'"Identity_3": {"name": "Identity_3"}}}',
            json,
        )
        j.write(subst)
    return f, None


def add_tflite_metadata(file, metadata, num_outputs):
    # Add metadata to *.tflite models per https://www.tensorflow.org/lite/models/convert/metadata
    with contextlib.suppress(ImportError):
        # check_requirements('tflite_support')
        from tflite_support import flatbuffers
        from tflite_support import metadata as _metadata
        from tflite_support import metadata_schema_py_generated as _metadata_fb

        tmp_file = Path("/tmp/meta.txt")
        with open(tmp_file, "w") as meta_f:
            meta_f.write(str(metadata))

        model_meta = _metadata_fb.ModelMetadataT()
        label_file = _metadata_fb.AssociatedFileT()
        label_file.name = tmp_file.name
        model_meta.associatedFiles = [label_file]

        subgraph = _metadata_fb.SubGraphMetadataT()
        subgraph.inputTensorMetadata = [_metadata_fb.TensorMetadataT()]
        subgraph.outputTensorMetadata = [_metadata_fb.TensorMetadataT()] * num_outputs
        model_meta.subgraphMetadata = [subgraph]

        b = flatbuffers.Builder(0)
        b.Finish(model_meta.Pack(b), _metadata.MetadataPopulator.METADATA_FILE_IDENTIFIER)
        metadata_buf = b.Output()

        populator = _metadata.MetadataPopulator.with_model_file(file)
        populator.load_metadata_buffer(metadata_buf)
        populator.load_associated_files([str(tmp_file)])
        populator.populate()
        tmp_file.unlink()


def pipeline_coreml(model, im, file, names, y, prefix=colorstr("CoreML Pipeline:")):
    # YOLOv5 CoreML pipeline
    import coremltools as ct
    from PIL import Image

    print(f"{prefix} starting pipeline with coremltools {ct.__version__}...")
    batch_size, ch, h, w = list(im.shape)  # BCHW
    t = time.time()

    # YOLOv5 Output shapes
    spec = model.get_spec()
    out0, out1 = iter(spec.description.output)
    if platform.system() == "Darwin":
        img = Image.new("RGB", (w, h))  # img(192 width, 320 height)
        # img = torch.zeros((*opt.img_size, 3)).numpy()  # img size(320,192,3) iDetection
        out = model.predict({"image": img})
        out0_shape, out1_shape = out[out0.name].shape, out[out1.name].shape
    else:  # linux and windows can not run model.predict(), get sizes from pytorch output y
        s = tuple(y[0].shape)
        out0_shape, out1_shape = (s[1], s[2] - 5), (s[1], 4)  # (3780, 80), (3780, 4)

    # Checks
    nx, ny = spec.description.input[0].type.imageType.width, spec.description.input[0].type.imageType.height
    na, nc = out0_shape
    # na, nc = out0.type.multiArrayType.shape  # number anchors, classes
    assert len(names) == nc, f"{len(names)} names found for nc={nc}"  # check

    # Define output shapes (missing)
    out0.type.multiArrayType.shape[:] = out0_shape  # (3780, 80)
    out1.type.multiArrayType.shape[:] = out1_shape  # (3780, 4)
    # spec.neuralNetwork.preprocessing[0].featureName = '0'

    # Flexible input shapes
    # from coremltools.models.neural_network import flexible_shape_utils
    # s = [] # shapes
    # s.append(flexible_shape_utils.NeuralNetworkImageSize(320, 192))
    # s.append(flexible_shape_utils.NeuralNetworkImageSize(640, 384))  # (height, width)
    # flexible_shape_utils.add_enumerated_image_sizes(spec, feature_name='image', sizes=s)
    # r = flexible_shape_utils.NeuralNetworkImageSizeRange()  # shape ranges
    # r.add_height_range((192, 640))
    # r.add_width_range((192, 640))
    # flexible_shape_utils.update_image_size_range(spec, feature_name='image', size_range=r)

    # Print
    print(spec.description)

    # Model from spec
    model = ct.models.MLModel(spec)

    # 3. Create NMS protobuf
    nms_spec = ct.proto.Model_pb2.Model()
    nms_spec.specificationVersion = 5
    for i in range(2):
        decoder_output = model._spec.description.output[i].SerializeToString()
        nms_spec.description.input.add()
        nms_spec.description.input[i].ParseFromString(decoder_output)
        nms_spec.description.output.add()
        nms_spec.description.output[i].ParseFromString(decoder_output)

    nms_spec.description.output[0].name = "confidence"
    nms_spec.description.output[1].name = "coordinates"

    output_sizes = [nc, 4]
    for i in range(2):
        ma_type = nms_spec.description.output[i].type.multiArrayType
        ma_type.shapeRange.sizeRanges.add()
        ma_type.shapeRange.sizeRanges[0].lowerBound = 0
        ma_type.shapeRange.sizeRanges[0].upperBound = -1
        ma_type.shapeRange.sizeRanges.add()
        ma_type.shapeRange.sizeRanges[1].lowerBound = output_sizes[i]
        ma_type.shapeRange.sizeRanges[1].upperBound = output_sizes[i]
        del ma_type.shape[:]

    nms = nms_spec.nonMaximumSuppression
    nms.confidenceInputFeatureName = out0.name  # 1x507x80
    nms.coordinatesInputFeatureName = out1.name  # 1x507x4
    nms.confidenceOutputFeatureName = "confidence"
    nms.coordinatesOutputFeatureName = "coordinates"
    nms.iouThresholdInputFeatureName = "iouThreshold"
    nms.confidenceThresholdInputFeatureName = "confidenceThreshold"
    nms.iouThreshold = 0.45
    nms.confidenceThreshold = 0.25
    nms.pickTop.perClass = True
    nms.stringClassLabels.vector.extend(names.values())
    nms_model = ct.models.MLModel(nms_spec)

    # 4. Pipeline models together
    pipeline = ct.models.pipeline.Pipeline(
        input_features=[
            ("image", ct.models.datatypes.Array(3, ny, nx)),
            ("iouThreshold", ct.models.datatypes.Double()),
            ("confidenceThreshold", ct.models.datatypes.Double()),
        ],
        output_features=["confidence", "coordinates"],
    )
    pipeline.add_model(model)
    pipeline.add_model(nms_model)

    # Correct datatypes
    pipeline.spec.description.input[0].ParseFromString(model._spec.description.input[0].SerializeToString())
    pipeline.spec.description.output[0].ParseFromString(nms_model._spec.description.output[0].SerializeToString())
    pipeline.spec.description.output[1].ParseFromString(nms_model._spec.description.output[1].SerializeToString())

    # Update metadata
    pipeline.spec.specificationVersion = 5
    pipeline.spec.description.metadata.versionString = "https://github.com/ultralytics/yolov5"
    pipeline.spec.description.metadata.shortDescription = "https://github.com/ultralytics/yolov5"
    pipeline.spec.description.metadata.author = "glenn.jocher@ultralytics.com"
    pipeline.spec.description.metadata.license = "https://github.com/ultralytics/yolov5/blob/master/LICENSE"
    pipeline.spec.description.metadata.userDefined.update(
        {
            "classes": ",".join(names.values()),
            "iou_threshold": str(nms.iouThreshold),
            "confidence_threshold": str(nms.confidenceThreshold),
        }
    )

    # Save the model
    f = file.with_suffix(".mlmodel")  # filename
    model = ct.models.MLModel(pipeline.spec)
    model.input_description["image"] = "Input image"
    model.input_description["iouThreshold"] = f"(optional) IOU Threshold override (default: {nms.iouThreshold})"
    model.input_description[
        "confidenceThreshold"
    ] = f"(optional) Confidence Threshold override (default: {nms.confidenceThreshold})"
    model.output_description["confidence"] = 'Boxes × Class confidence (see user-defined metadata "classes")'
    model.output_description["coordinates"] = "Boxes × [x, y, width, height] (relative to image size)"
    model.save(f)  # pipelined
    print(f"{prefix} pipeline success ({time.time() - t:.2f}s), saved as {f} ({file_size(f):.1f} MB)")


@smart_inference_mode()
def run(
    data=ROOT / "data/coco128.yaml",  # 'dataset.yaml path'
    weights=ROOT / "yolov5s.pt",  # weights path
    imgsz=(640, 640),  # image (height, width)
    batch_size=1,  # batch size
    device="cpu",  # cuda device, i.e. 0 or 0,1,2,3 or cpu
    include=("torchscript", "onnx"),  # include formats
    half=False,  # FP16 half-precision export
    inplace=False,  # set YOLOv5 Detect() inplace=True
    keras=False,  # use Keras
    optimize=False,  # TorchScript: optimize for mobile
    int8=False,  # CoreML/TF INT8 quantization
    per_tensor=False,  # TF per tensor quantization
    dynamic=False,  # ONNX/TF/TensorRT: dynamic axes
    simplify=False,  # ONNX: simplify model
    opset=12,  # ONNX: opset version
    verbose=False,  # TensorRT: verbose log
    workspace=4,  # TensorRT: workspace size (GB)
    nms=False,  # TF: add NMS to model
    agnostic_nms=False,  # TF: add agnostic NMS to model
    topk_per_class=100,  # TF.js NMS: topk per class to keep
    topk_all=100,  # TF.js NMS: topk for all classes to keep
    iou_thres=0.45,  # TF.js NMS: IoU threshold
    conf_thres=0.25,  # TF.js NMS: confidence threshold
):
    t = time.time()
    include = [x.lower() for x in include]  # to lowercase
    fmts = tuple(export_formats()["Argument"][1:])  # --include arguments
    flags = [x in include for x in fmts]
    assert sum(flags) == len(include), f"ERROR: Invalid --include {include}, valid --include arguments are {fmts}"
    jit, onnx, xml, engine, coreml, saved_model, pb, tflite, edgetpu, tfjs, paddle = flags  # export booleans
    file = Path(url2file(weights) if str(weights).startswith(("http:/", "https:/")) else weights)  # PyTorch weights

    # Load PyTorch model
    device = select_device(device)
    if half:
        assert device.type != "cpu" or coreml, "--half only compatible with GPU export, i.e. use --device 0"
        assert not dynamic, "--half not compatible with --dynamic, i.e. use either --half or --dynamic but not both"
    model = attempt_load(weights, device=device, inplace=True, fuse=True)  # load FP32 model

    # Checks
    imgsz *= 2 if len(imgsz) == 1 else 1  # expand
    if optimize:
        assert device.type == "cpu", "--optimize not compatible with cuda devices, i.e. use --device cpu"

    # Input
    gs = int(max(model.stride))  # grid size (max stride)
    imgsz = [check_img_size(x, gs) for x in imgsz]  # verify img_size are gs-multiples
    im = torch.zeros(batch_size, 3, *imgsz).to(device)  # image size(1,3,320,192) BCHW iDetection

    # Update model
    model.eval()
    for k, m in model.named_modules():
        if isinstance(m, Detect):
            m.inplace = inplace
            m.dynamic = dynamic
            m.export = True

    for _ in range(2):
        y = model(im)  # dry runs
    if half and not coreml:
        im, model = im.half(), model.half()  # to FP16
    shape = tuple((y[0] if isinstance(y, tuple) else y).shape)  # model output shape
    metadata = {"stride": int(max(model.stride)), "names": model.names}  # model metadata
    LOGGER.info(f"\n{colorstr('PyTorch:')} starting from {file} with output shape {shape} ({file_size(file):.1f} MB)")

    # Exports
    f = [""] * len(fmts)  # exported filenames
    warnings.filterwarnings(action="ignore", category=torch.jit.TracerWarning)  # suppress TracerWarning
    if jit:  # TorchScript
        f[0], _ = export_torchscript(model, im, file, optimize)
    if engine:  # TensorRT required before ONNX
        f[1], _ = export_engine(model, im, file, half, dynamic, simplify, workspace, verbose)
    if onnx or xml:  # OpenVINO requires ONNX
        f[2], _ = export_onnx(model, im, file, opset, dynamic, simplify)
    if xml:  # OpenVINO
        f[3], _ = export_openvino(file, metadata, half, int8, data)
    if coreml:  # CoreML
        f[4], ct_model = export_coreml(model, im, file, int8, half, nms)
        if nms:
            pipeline_coreml(ct_model, im, file, model.names, y)
    if any((saved_model, pb, tflite, edgetpu, tfjs)):  # TensorFlow formats
        assert not tflite or not tfjs, "TFLite and TF.js models must be exported separately, please pass only one type."
        assert not isinstance(model, ClassificationModel), "ClassificationModel export to TF formats not yet supported."
        f[5], s_model = export_saved_model(
            model.cpu(),
            im,
            file,
            dynamic,
            tf_nms=nms or agnostic_nms or tfjs,
            agnostic_nms=agnostic_nms or tfjs,
            topk_per_class=topk_per_class,
            topk_all=topk_all,
            iou_thres=iou_thres,
            conf_thres=conf_thres,
            keras=keras,
        )
        if pb or tfjs:  # pb prerequisite to tfjs
            f[6], _ = export_pb(s_model, file)
        if tflite or edgetpu:
            f[7], _ = export_tflite(
                s_model, im, file, int8 or edgetpu, per_tensor, data=data, nms=nms, agnostic_nms=agnostic_nms
            )
            if edgetpu:
                f[8], _ = export_edgetpu(file)
            add_tflite_metadata(f[8] or f[7], metadata, num_outputs=len(s_model.outputs))
        if tfjs:
            f[9], _ = export_tfjs(file, int8)
    if paddle:  # PaddlePaddle
        f[10], _ = export_paddle(model, im, file, metadata)

    # Finish
    f = [str(x) for x in f if x]  # filter out '' and None
    if any(f):
        cls, det, seg = (isinstance(model, x) for x in (ClassificationModel, DetectionModel, SegmentationModel))  # type
        det &= not seg  # segmentation models inherit from SegmentationModel(DetectionModel)
        dir = Path("segment" if seg else "classify" if cls else "")
        h = "--half" if half else ""  # --half FP16 inference arg
        s = (
            "# WARNING ⚠️ ClassificationModel not yet supported for PyTorch Hub AutoShape inference"
            if cls
            else "# WARNING ⚠️ SegmentationModel not yet supported for PyTorch Hub AutoShape inference"
            if seg
            else ""
        )
        LOGGER.info(
            f'\nExport complete ({time.time() - t:.1f}s)'
            f"\nResults saved to {colorstr('bold', file.parent.resolve())}"
            f"\nDetect:          python {dir / ('detect.py' if det else 'predict.py')} --weights {f[-1]} {h}"
            f"\nValidate:        python {dir / 'val.py'} --weights {f[-1]} {h}"
            f"\nPyTorch Hub:     model = torch.hub.load('ultralytics/yolov5', 'custom', '{f[-1]}')  {s}"
            f'\nVisualize:       https://netron.app'
        )
    return f  # return list of exported files/dirs


def parse_opt(known=False):
    parser = argparse.ArgumentParser()
    parser.add_argument("--data", type=str, default=ROOT / "data/coco128.yaml", help="dataset.yaml path")
    parser.add_argument("--weights", nargs="+", type=str, default=ROOT / "yolov5s.pt", help="model.pt path(s)")
    parser.add_argument("--imgsz", "--img", "--img-size", nargs="+", type=int, default=[640, 640], help="image (h, w)")
    parser.add_argument("--batch-size", type=int, default=1, help="batch size")
    parser.add_argument("--device", default="cpu", help="cuda device, i.e. 0 or 0,1,2,3 or cpu")
    parser.add_argument("--half", action="store_true", help="FP16 half-precision export")
    parser.add_argument("--inplace", action="store_true", help="set YOLOv5 Detect() inplace=True")
    parser.add_argument("--keras", action="store_true", help="TF: use Keras")
    parser.add_argument("--optimize", action="store_true", help="TorchScript: optimize for mobile")
    parser.add_argument("--int8", action="store_true", help="CoreML/TF/OpenVINO INT8 quantization")
    parser.add_argument("--per-tensor", action="store_true", help="TF per-tensor quantization")
    parser.add_argument("--dynamic", action="store_true", help="ONNX/TF/TensorRT: dynamic axes")
    parser.add_argument("--simplify", action="store_true", help="ONNX: simplify model")
    parser.add_argument("--opset", type=int, default=17, help="ONNX: opset version")
    parser.add_argument("--verbose", action="store_true", help="TensorRT: verbose log")
    parser.add_argument("--workspace", type=int, default=4, help="TensorRT: workspace size (GB)")
    parser.add_argument("--nms", action="store_true", help="TF: add NMS to model")
    parser.add_argument("--agnostic-nms", action="store_true", help="TF: add agnostic NMS to model")
    parser.add_argument("--topk-per-class", type=int, default=100, help="TF.js NMS: topk per class to keep")
    parser.add_argument("--topk-all", type=int, default=100, help="TF.js NMS: topk for all classes to keep")
    parser.add_argument("--iou-thres", type=float, default=0.45, help="TF.js NMS: IoU threshold")
    parser.add_argument("--conf-thres", type=float, default=0.25, help="TF.js NMS: confidence threshold")
    parser.add_argument(
        "--include",
        nargs="+",
        default=["torchscript"],
        help="torchscript, onnx, openvino, engine, coreml, saved_model, pb, tflite, edgetpu, tfjs, paddle",
    )
    opt = parser.parse_known_args()[0] if known else parser.parse_args()
    print_args(vars(opt))
    return opt


def main(opt):
    for opt.weights in opt.weights if isinstance(opt.weights, list) else [opt.weights]:
        run(**vars(opt))


if __name__ == "__main__":
    opt = parse_opt()
    main(opt)<|MERGE_RESOLUTION|>--- conflicted
+++ resolved
@@ -171,31 +171,23 @@
     LOGGER.info(f"\n{prefix} starting export with onnx {onnx.__version__}...")
     f = str(file.with_suffix(".onnx"))
 
-<<<<<<< HEAD
     if isinstance(model, SegmentationModel):
         output_names = ['output0', 'output1']
     elif isinstance(model, AHOY):
         output_names = ['output0', 'output1', 'output2']
     else:
         output_names = ['output0']
-=======
-    output_names = ["output0", "output1"] if isinstance(model, SegmentationModel) else ["output0"]
->>>>>>> 7dc9142c
     if dynamic:
         dynamic = {"images": {0: "batch", 2: "height", 3: "width"}}  # shape(1,3,640,640)
         if isinstance(model, SegmentationModel):
             dynamic["output0"] = {0: "batch", 1: "anchors"}  # shape(1,25200,85)
             dynamic["output1"] = {0: "batch", 2: "mask_height", 3: "mask_width"}  # shape(1,32,160,160)
         elif isinstance(model, DetectionModel):
-<<<<<<< HEAD
             dynamic['output0'] = {0: 'batch', 1: 'anchors'}  # shape(1,25200,85)
         elif isinstance(model, AHOY):
             dynamic['output0'] = {0: 'batch', 1: 'anchors'}  # shape(1,25200,anchors)
             dynamic['output1'] = {0: 'batch', 1: 'nc_pitch'}  # shape(1,1,nc_pitch)
             dynamic['output2'] = {0: 'batch', 1: 'nc_theta'}  # shape(1,1,nc_theta)
-=======
-            dynamic["output0"] = {0: "batch", 1: "anchors"}  # shape(1,25200,85)
->>>>>>> 7dc9142c
 
     torch.onnx.export(
         model.cpu() if dynamic else model,  # --dynamic only compatible with cpu
@@ -344,7 +336,6 @@
             check_requirements("nvidia-tensorrt", cmds="-U --index-url https://pypi.ngc.nvidia.com")
         import tensorrt as trt
 
-<<<<<<< HEAD
     if trt.__version__[0] == '7':  # TensorRT 7 handling https://github.com/ultralytics/yolov5/issues/6012
         if isinstance(model, AHOY):
             grid = model.obj_det.model[-1].anchor_grid
@@ -356,13 +347,6 @@
             model.model[-1].anchor_grid = [a[..., :1, :1, :] for a in grid]
             export_onnx(model, im, file, 12, dynamic, simplify)  # opset 12
             model.model[-1].anchor_grid = grid
-=======
-    if trt.__version__[0] == "7":  # TensorRT 7 handling https://github.com/ultralytics/yolov5/issues/6012
-        grid = model.model[-1].anchor_grid
-        model.model[-1].anchor_grid = [a[..., :1, :1, :] for a in grid]
-        export_onnx(model, im, file, 12, dynamic, simplify)  # opset 12
-        model.model[-1].anchor_grid = grid
->>>>>>> 7dc9142c
     else:  # TensorRT >= 8
         check_version(trt.__version__, "8.0.0", hard=True)  # require tensorrt>=8.0.0
         export_onnx(model, im, file, 12, dynamic, simplify)  # opset 12
