--- conflicted
+++ resolved
@@ -348,21 +348,16 @@
 
 
 @try_export
-def export_engine(model, im, file, half, dynamic, simplify, workspace=4, verbose=False, prefix=colorstr("TensorRT:")):
-<<<<<<< HEAD
-    # YOLOv5 TensorRT export https://developer.nvidia.com/tensorrt
+def export_engine(model, im, file, half, dynamic, simplify, workspace=4, verbose=False, prefix=colorstr("TensorRT:")):    
+    """
+    Exports a YOLOv5 model to TensorRT engine format, requiring GPU and TensorRT>=7.0.0.
+
+    https://developer.nvidia.com/tensorrt
+    """
     if isinstance(im, (list, tuple)):
         assert all(i.device.type != "cpu" for i in im), "export running on CPU but must be on GPU, i.e. `python export.py --device 0`"
     else:
         assert im.device.type != "cpu", "export running on CPU but must be on GPU, i.e. `python export.py --device 0`"
-=======
-    """
-    Exports a YOLOv5 model to TensorRT engine format, requiring GPU and TensorRT>=7.0.0.
-
-    https://developer.nvidia.com/tensorrt
-    """
-    assert im.device.type != "cpu", "export running on CPU but must be on GPU, i.e. `python export.py --device 0`"
->>>>>>> 3465927a
     try:
         import tensorrt as trt
         from models.custom import AHOY, DAN
