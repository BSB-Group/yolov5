--- conflicted
+++ resolved
@@ -15,31 +15,8 @@
 from ..torch_utils import torch_distributed_zero_first
 from .augmentations import mixup, random_perspective
 
-<<<<<<< HEAD
 RANK = int(os.getenv('RANK', -1))
 FILL_VALUE = 0 # 114
-
-def create_dataloader(path,
-                      imgsz,
-                      batch_size,
-                      stride,
-                      single_cls=False,
-                      hyp=None,
-                      augment=False,
-                      cache=False,
-                      pad=0.0,
-                      rect=False,
-                      rank=-1,
-                      workers=8,
-                      image_weights=False,
-                      quad=False,
-                      prefix='',
-                      shuffle=False,
-                      mask_downsample_ratio=1,
-                      overlap_mask=False):
-=======
-RANK = int(os.getenv("RANK", -1))
-
 
 def create_dataloader(
     path,
@@ -62,7 +39,6 @@
     overlap_mask=False,
     seed=0,
 ):
->>>>>>> 3a441e45
     if rect and shuffle:
         LOGGER.warning("WARNING ⚠️ --rect is incompatible with DataLoader shuffle, setting shuffle=False")
         shuffle = False
