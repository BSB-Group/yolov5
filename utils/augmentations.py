--- conflicted
+++ resolved
@@ -119,13 +119,8 @@
     return im, labels
 
 
-<<<<<<< HEAD
 def letterbox(im, new_shape=(640, 640), color=BACKGROUND_COLOR, auto=True, scaleFill=False, scaleup=True, stride=32):
-    # Resize and pad image while meeting stride-multiple constraints
-=======
-def letterbox(im, new_shape=(640, 640), color=(114, 114, 114), auto=True, scaleFill=False, scaleup=True, stride=32):
     """Resizes and pads image to new_shape with stride-multiple constraints, returns resized image, ratio, padding."""
->>>>>>> be1a0c4c
     shape = im.shape[:2]  # current shape [height, width]
     if isinstance(new_shape, int):
         new_shape = (new_shape, new_shape)
