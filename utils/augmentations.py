--- conflicted
+++ resolved
@@ -362,13 +362,8 @@
         h, w = round(imh * r), round(imw * r)  # resized image
         hs, ws = (math.ceil(x / self.stride) * self.stride for x in (h, w)) if self.auto else self.h, self.w
         top, left = round((hs - h) / 2 - 0.1), round((ws - w) / 2 - 0.1)
-<<<<<<< HEAD
         im_out = np.full((self.h, self.w, 3), FILL_VALUE, dtype=im.dtype)
         im_out[top:top + h, left:left + w] = cv2.resize(im, (w, h), interpolation=cv2.INTER_LINEAR)
-=======
-        im_out = np.full((self.h, self.w, 3), 114, dtype=im.dtype)
-        im_out[top : top + h, left : left + w] = cv2.resize(im, (w, h), interpolation=cv2.INTER_LINEAR)
->>>>>>> 3a441e45
         return im_out
 
 
