--- conflicted
+++ resolved
@@ -89,13 +89,8 @@
 
 def process_batch(detections, labels, iouv, agnostic=False):
     """
-<<<<<<< HEAD
     Return correct prediction matrix
     ** modified: agnostic option **
-=======
-    Return correct prediction matrix.
-
->>>>>>> 3a441e45
     Arguments:
         detections (array[N, 6]), x1, y1, x2, y2, conf, class
         labels (array[M, 5]), class, x1, y1, x2, y2
@@ -120,42 +115,12 @@
 
 @smart_inference_mode()
 def run(
-<<<<<<< HEAD
-        data,
-        weights=None,  # model.pt path(s)
-        batch_size=32,  # batch size
-        imgsz=640,  # inference size (pixels)
-        conf_thres=0.001,  # confidence threshold
-        iou_thres=0.1,  # NMS IoU threshold
-        max_det=300,  # maximum detections per image
-        task='val',  # train, val, test, speed or study
-        device='',  # cuda device, i.e. 0 or 0,1,2,3 or cpu
-        workers=8,  # max dataloader workers (per RANK in DDP mode)
-        single_cls=False,  # treat as single-class dataset
-        augment=False,  # augmented inference
-        verbose=False,  # verbose output
-        save_txt=False,  # save results to *.txt
-        save_hybrid=False,  # save label+prediction hybrid results to *.txt
-        save_conf=False,  # save confidences in --save-txt labels
-        save_json=False,  # save a COCO-JSON results file
-        project=ROOT / 'runs/val',  # save to project/name
-        name='exp',  # save to project/name
-        exist_ok=False,  # existing project/name ok, do not increment
-        half=True,  # use FP16 half-precision inference
-        dnn=False,  # use OpenCV DNN for ONNX inference
-        model=None,
-        dataloader=None,
-        save_dir=Path(''),
-        plots=True,
-        callbacks=Callbacks(),
-        compute_loss=None,
-=======
     data,
     weights=None,  # model.pt path(s)
     batch_size=32,  # batch size
     imgsz=640,  # inference size (pixels)
     conf_thres=0.001,  # confidence threshold
-    iou_thres=0.6,  # NMS IoU threshold
+    iou_thres=0.1,  # NMS IoU threshold
     max_det=300,  # maximum detections per image
     task="val",  # train, val, test, speed or study
     device="",  # cuda device, i.e. 0 or 0,1,2,3 or cpu
@@ -178,7 +143,6 @@
     plots=True,
     callbacks=Callbacks(),
     compute_loss=None,
->>>>>>> 3a441e45
 ):
     if model is not None:
         hyp = model.hyp  # hyperparameters
@@ -216,19 +180,12 @@
 
     # Configure
     model.eval()
-<<<<<<< HEAD
     cuda = device.type != 'cpu'
     is_coco = isinstance(data.get('val'), str) and data['val'].endswith(f'coco{os.sep}val2017.txt')  # COCO dataset
     nc = 1 if single_cls else int(data['nc'])  # number of classes
     iouv_start = 0.5 if (not hyp or 'iouv_start' not in hyp) else hyp['iouv_start']
     iouv_end = 0.95 if (not hyp or 'iouv_end' not in hyp) else hyp['iouv_end']
     iouv = torch.linspace(iouv_start, iouv_end, 10, device=device)  # iou vector for mAP@iouv_start:iouv_end
-=======
-    cuda = device.type != "cpu"
-    is_coco = isinstance(data.get("val"), str) and data["val"].endswith(f"coco{os.sep}val2017.txt")  # COCO dataset
-    nc = 1 if single_cls else int(data["nc"])  # number of classes
-    iouv = torch.linspace(0.5, 0.95, 10, device=device)  # iou vector for mAP@0.5:0.95
->>>>>>> 3a441e45
     niou = iouv.numel()
 
     # Dataloader
@@ -289,7 +246,6 @@
         targets[:, 2:] *= torch.tensor((width, height, width, height), device=device)  # to pixels
         lb = [targets[targets[:, 0] == i, 1:] for i in range(nb)] if save_hybrid else []  # for autolabelling
         with dt[2]:
-<<<<<<< HEAD
             preds = non_max_suppression(preds,
                                         conf_thres,
                                         iou_thres if (not hyp or 'nms_iou_t' not in hyp) else hyp['nms_iou_t'],
@@ -297,11 +253,6 @@
                                         multi_label=True,
                                         agnostic=single_cls if (not hyp or 'nms_agnostic' not in hyp) else hyp['nms_agnostic'],
                                         max_det=max_det)
-=======
-            preds = non_max_suppression(
-                preds, conf_thres, iou_thres, labels=lb, multi_label=True, agnostic=single_cls, max_det=max_det
-            )
->>>>>>> 3a441e45
 
         # Metrics
         for si, pred in enumerate(preds):
@@ -340,7 +291,6 @@
                 save_one_txt(predn, save_conf, shape, file=save_dir / "labels" / f"{path.stem}.txt")
             if save_json:
                 save_one_json(predn, jdict, path, class_map)  # append to COCO-JSON dictionary
-<<<<<<< HEAD
         
         if batch_i in np.linspace(0, len(dataloader) - 1, 16).astype(int):
             # Plot images with bounding boxes, 16 by default, 1 per batch
@@ -352,14 +302,6 @@
         if plots and batch_i in np.linspace(0, len(dataloader) - 2, 3).astype(int):
             plot_images(im, targets, paths, save_dir / f'val_batch{batch_i}_labels.jpg', names)  # labels
             plot_images(im, output_to_target(preds), paths, save_dir / f'val_batch{batch_i}_pred.jpg', names)  # pred
-=======
-            callbacks.run("on_val_image_end", pred, predn, path, names, im[si])
-
-        # Plot images
-        if plots and batch_i < 3:
-            plot_images(im, targets, paths, save_dir / f"val_batch{batch_i}_labels.jpg", names)  # labels
-            plot_images(im, output_to_target(preds), paths, save_dir / f"val_batch{batch_i}_pred.jpg", names)  # pred
->>>>>>> 3a441e45
 
         callbacks.run("on_val_batch_end", batch_i, im, targets, paths, shapes, preds)
 
