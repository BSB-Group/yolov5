# YOLOv5 🚀 by Ultralytics, AGPL-3.0 license
"""
Validate a trained YOLOv5 detection model on a detection dataset.

Usage:
    $ python val.py --weights yolov5s.pt --data coco128.yaml --img 640

Usage - formats:
    $ python val.py --weights yolov5s.pt                 # PyTorch
                              yolov5s.torchscript        # TorchScript
                              yolov5s.onnx               # ONNX Runtime or OpenCV DNN with --dnn
                              yolov5s_openvino_model     # OpenVINO
                              yolov5s.engine             # TensorRT
                              yolov5s.mlmodel            # CoreML (macOS-only)
                              yolov5s_saved_model        # TensorFlow SavedModel
                              yolov5s.pb                 # TensorFlow GraphDef
                              yolov5s.tflite             # TensorFlow Lite
                              yolov5s_edgetpu.tflite     # TensorFlow Edge TPU
                              yolov5s_paddle_model       # PaddlePaddle
"""

import argparse
import json
import yaml
import os
import subprocess
import sys
from pathlib import Path

import numpy as np
import torch
from tqdm import tqdm

FILE = Path(__file__).resolve()
ROOT = FILE.parents[0]  # YOLOv5 root directory
if str(ROOT) not in sys.path:
    sys.path.append(str(ROOT))  # add ROOT to PATH
ROOT = Path(os.path.relpath(ROOT, Path.cwd()))  # relative

from models.common import DetectMultiBackend
from utils.callbacks import Callbacks
from utils.dataloaders import create_dataloader
from utils.general import (
    LOGGER,
    TQDM_BAR_FORMAT,
    Profile,
    check_dataset,
    check_img_size,
    check_requirements,
    check_yaml,
    coco80_to_coco91_class,
    colorstr,
    increment_path,
    non_max_suppression,
    print_args,
    scale_boxes,
    xywh2xyxy,
    xyxy2xywh,
)
from utils.metrics import ConfusionMatrix, ap_per_class, box_iou
from utils.plots import output_to_target, plot_images, plot_val_study
from utils.torch_utils import select_device, smart_inference_mode


def save_one_txt(predn, save_conf, shape, file):
    # Save one txt result
    gn = torch.tensor(shape)[[1, 0, 1, 0]]  # normalization gain whwh
    for *xyxy, conf, cls in predn.tolist():
        xywh = (xyxy2xywh(torch.tensor(xyxy).view(1, 4)) / gn).view(-1).tolist()  # normalized xywh
        line = (cls, *xywh, conf) if save_conf else (cls, *xywh)  # label format
        with open(file, "a") as f:
            f.write(("%g " * len(line)).rstrip() % line + "\n")


def save_one_json(predn, jdict, path, class_map):
    # Save one JSON result {"image_id": 42, "category_id": 18, "bbox": [258.15, 41.29, 348.26, 243.78], "score": 0.236}
    image_id = int(path.stem) if path.stem.isnumeric() else path.stem
    box = xyxy2xywh(predn[:, :4])  # xywh
    box[:, :2] -= box[:, 2:] / 2  # xy center to top-left corner
    for p, b in zip(predn.tolist(), box.tolist()):
        jdict.append(
            {
                "image_id": image_id,
                "category_id": class_map[int(p[5])],
                "bbox": [round(x, 3) for x in b],
                "score": round(p[4], 5),
            }
        )


def process_batch(detections, labels, iouv, agnostic=False):
    """
    Return correct prediction matrix
    ** modified: agnostic option **
    Arguments:
        detections (array[N, 6]), x1, y1, x2, y2, conf, class
        labels (array[M, 5]), class, x1, y1, x2, y2
    Returns:
        correct (array[N, 10]), for 10 IoU levels
    """
    correct = np.zeros((detections.shape[0], iouv.shape[0])).astype(bool)
    iou = box_iou(labels[:, 1:], detections[:, :4])
    correct_class = labels[:, 0:1] == detections[:, 5] if not agnostic else torch.ones_like(iou, dtype=torch.bool)
    for i in range(len(iouv)):
        x = torch.where((iou >= iouv[i]) & correct_class)  # IoU > threshold and classes match
        if x[0].shape[0]:
            matches = torch.cat((torch.stack(x, 1), iou[x[0], x[1]][:, None]), 1).cpu().numpy()  # [label, detect, iou]
            if x[0].shape[0] > 1:
                matches = matches[matches[:, 2].argsort()[::-1]]
                matches = matches[np.unique(matches[:, 1], return_index=True)[1]]
                # matches = matches[matches[:, 2].argsort()[::-1]]
                matches = matches[np.unique(matches[:, 0], return_index=True)[1]]
            correct[matches[:, 1].astype(int), i] = True
    return torch.tensor(correct, dtype=torch.bool, device=iouv.device)


@smart_inference_mode()
def run(
<<<<<<< HEAD
        data,
        weights=None,  # model.pt path(s)
        batch_size=32,  # batch size
        imgsz=640,  # inference size (pixels)
        conf_thres=0.001,  # confidence threshold
        iou_thres=0.1,  # NMS IoU threshold
        max_det=300,  # maximum detections per image
        task='val',  # train, val, test, speed or study
        device='',  # cuda device, i.e. 0 or 0,1,2,3 or cpu
        workers=8,  # max dataloader workers (per RANK in DDP mode)
        single_cls=False,  # treat as single-class dataset
        augment=False,  # augmented inference
        verbose=False,  # verbose output
        save_txt=False,  # save results to *.txt
        save_hybrid=False,  # save label+prediction hybrid results to *.txt
        save_conf=False,  # save confidences in --save-txt labels
        save_json=False,  # save a COCO-JSON results file
        project=ROOT / 'runs/val',  # save to project/name
        name='exp',  # save to project/name
        exist_ok=False,  # existing project/name ok, do not increment
        half=True,  # use FP16 half-precision inference
        dnn=False,  # use OpenCV DNN for ONNX inference
        model=None,
        dataloader=None,
        save_dir=Path(''),
        plots=True,
        callbacks=Callbacks(),
        compute_loss=None,
        hyp=None,
=======
    data,
    weights=None,  # model.pt path(s)
    batch_size=32,  # batch size
    imgsz=640,  # inference size (pixels)
    conf_thres=0.001,  # confidence threshold
    iou_thres=0.1,  # NMS IoU threshold
    max_det=300,  # maximum detections per image
    task="val",  # train, val, test, speed or study
    device="",  # cuda device, i.e. 0 or 0,1,2,3 or cpu
    workers=8,  # max dataloader workers (per RANK in DDP mode)
    single_cls=False,  # treat as single-class dataset
    augment=False,  # augmented inference
    verbose=False,  # verbose output
    save_txt=False,  # save results to *.txt
    save_hybrid=False,  # save label+prediction hybrid results to *.txt
    save_conf=False,  # save confidences in --save-txt labels
    save_json=False,  # save a COCO-JSON results file
    project=ROOT / "runs/val",  # save to project/name
    name="exp",  # save to project/name
    exist_ok=False,  # existing project/name ok, do not increment
    half=True,  # use FP16 half-precision inference
    dnn=False,  # use OpenCV DNN for ONNX inference
    model=None,
    dataloader=None,
    save_dir=Path(""),
    plots=True,
    callbacks=Callbacks(),
    compute_loss=None,
>>>>>>> 7dc9142c
):
    if model is not None:
        hyp = model.hyp  # hyperparameters
    elif isinstance(hyp, str):
        with open(hyp, errors='ignore') as f:
            hyp = yaml.safe_load(f)  # load hyps dict
        LOGGER.info(colorstr('hyperparameters: ') + ', '.join(f'{k}={v}' for k, v in hyp.items()))
    else:
        LOGGER.info('Hyperparameters missing, default values used.')

    # Initialize/load model and set device
    training = model is not None
    if training:  # called by train.py
        device, pt, jit, engine = next(model.parameters()).device, True, False, False  # get model device, PyTorch model
        half &= device.type != "cpu"  # half precision only supported on CUDA
        model.half() if half else model.float()
    else:  # called directly
        device = select_device(device, batch_size=batch_size)

        # Directories
        save_dir = increment_path(Path(project) / name, exist_ok=exist_ok)  # increment run
        (save_dir / "labels" if save_txt else save_dir).mkdir(parents=True, exist_ok=True)  # make dir

        # Load model
        model = DetectMultiBackend(weights, device=device, dnn=dnn, data=data, fp16=half)
        stride, pt, jit, engine = model.stride, model.pt, model.jit, model.engine
        imgsz = check_img_size(imgsz, s=stride)  # check image size
        half = model.fp16  # FP16 supported on limited backends with CUDA
        if engine:
            batch_size = model.batch_size
        else:
            device = model.device
            if not (pt or jit):
                batch_size = 1  # export.py models default to batch-size 1
                LOGGER.info(f"Forcing --batch-size 1 square inference (1,3,{imgsz},{imgsz}) for non-PyTorch models")

        # Data
        data = check_dataset(data)  # check

    # Configure
    model.eval()
    cuda = device.type != 'cpu'
    is_coco = isinstance(data.get('val'), str) and data['val'].endswith(f'coco{os.sep}val2017.txt')  # COCO dataset
    nc = 1 if single_cls else int(data['nc'])  # number of classes
    iouv_start = 0.5 if (not hyp or 'iouv_start' not in hyp) else hyp['iouv_start']
    iouv_end = 0.95 if (not hyp or 'iouv_end' not in hyp) else hyp['iouv_end']
    iouv = torch.linspace(iouv_start, iouv_end, 10, device=device)  # iou vector for mAP@iouv_start:iouv_end
    niou = iouv.numel()

    # Dataloader
    if not training:
        if pt and not single_cls:  # check --weights are trained on --data
            ncm = model.model.nc
            assert ncm == nc, (
                f"{weights} ({ncm} classes) trained on different --data than what you passed ({nc} "
                f"classes). Pass correct combination of --weights and --data that are trained together."
            )
        model.warmup(imgsz=(1 if pt else batch_size, 3, imgsz, imgsz))  # warmup
        pad, rect = (0.0, False) if task == "speed" else (0.5, pt)  # square inference for benchmarks
        task = task if task in ("train", "val", "test") else "val"  # path to train/val/test images
        dataloader = create_dataloader(
            data[task],
            imgsz,
            batch_size,
            stride,
            single_cls,
            pad=pad,
            rect=rect,
            workers=workers,
            prefix=colorstr(f"{task}: "),
        )[0]

    seen = 0
    confusion_matrix = ConfusionMatrix(nc=nc)
    names = model.names if hasattr(model, "names") else model.module.names  # get class names
    if isinstance(names, (list, tuple)):  # old format
        names = dict(enumerate(names))
    class_map = coco80_to_coco91_class() if is_coco else list(range(1000))
    s = ("%22s" + "%11s" * 6) % ("Class", "Images", "Instances", "P", "R", "mAP50", "mAP50-95")
    tp, fp, p, r, f1, mp, mr, map50, ap50, map = 0.0, 0.0, 0.0, 0.0, 0.0, 0.0, 0.0, 0.0, 0.0, 0.0
    dt = Profile(device=device), Profile(device=device), Profile(device=device)  # profiling times
    loss = torch.zeros(3, device=device)
    jdict, stats, ap, ap_class = [], [], [], []
    callbacks.run("on_val_start")
    pbar = tqdm(dataloader, desc=s, bar_format=TQDM_BAR_FORMAT)  # progress bar
    for batch_i, (im, targets, paths, shapes) in enumerate(pbar):
        callbacks.run("on_val_batch_start")
        with dt[0]:
            if cuda:
                im = im.to(device, non_blocking=True)
                targets = targets.to(device)
            im = im.half() if half else im.float()  # uint8 to fp16/32
            im /= 255  # 0 - 255 to 0.0 - 1.0
            nb, _, height, width = im.shape  # batch size, channels, height, width

        # Inference
        with dt[1]:
            preds, train_out = model(im) if compute_loss else (model(im, augment=augment), None)

        # Loss
        if compute_loss:
            loss += compute_loss(train_out, targets)[1]  # box, obj, cls

        # NMS
        targets[:, 2:] *= torch.tensor((width, height, width, height), device=device)  # to pixels
        lb = [targets[targets[:, 0] == i, 1:] for i in range(nb)] if save_hybrid else []  # for autolabelling
        with dt[2]:
            preds = non_max_suppression(preds,
                                        conf_thres,
                                        iou_thres if (not hyp or 'nms_iou_t' not in hyp) else hyp['nms_iou_t'],
                                        labels=lb,
                                        multi_label=True,
                                        agnostic=single_cls if (not hyp or 'nms_agnostic' not in hyp) else hyp['nms_agnostic'],
                                        max_det=max_det)

        # Metrics
        for si, pred in enumerate(preds):
            labels = targets[targets[:, 0] == si, 1:]
            nl, npr = labels.shape[0], pred.shape[0]  # number of labels, predictions
            path, shape = Path(paths[si]), shapes[si][0]
            correct = torch.zeros(npr, niou, dtype=torch.bool, device=device)  # init
            seen += 1

            if npr == 0:
                if nl:
                    stats.append((correct, *torch.zeros((2, 0), device=device), labels[:, 0]))
                    if plots:
                        confusion_matrix.process_batch(detections=None, labels=labels[:, 0])
                continue

            # Predictions
            if single_cls:
                pred[:, 5] = 0
            predn = pred.clone()
            scale_boxes(im[si].shape[1:], predn[:, :4], shape, shapes[si][1])  # native-space pred

            # Evaluate
            if nl:
                tbox = xywh2xyxy(labels[:, 1:5])  # target boxes
                scale_boxes(im[si].shape[1:], tbox, shape, shapes[si][1])  # native-space labels
                labelsn = torch.cat((labels[:, 0:1], tbox), 1)  # native-space labels
                correct = process_batch(predn, labelsn, iouv)
                if plots:
                    confusion_matrix.process_batch(predn, labelsn)
            stats.append((correct, pred[:, 4], pred[:, 5], labels[:, 0]))  # (correct, conf, pcls, tcls)

            # Save/log
            if save_txt:
                (save_dir / "labels").mkdir(parents=True, exist_ok=True)
                save_one_txt(predn, save_conf, shape, file=save_dir / "labels" / f"{path.stem}.txt")
            if save_json:
                save_one_json(predn, jdict, path, class_map)  # append to COCO-JSON dictionary
        
        if batch_i in np.linspace(0, len(dataloader) - 1, 16).astype(int):
            # Plot images with bounding boxes, 16 by default, 1 per batch
            # evenly spaced accorss the dataset batch size
            callbacks.run('on_val_image_end', pred, predn, path, names, im[si])

        # Plot images
        # if plots and batch_i < 3:
        if plots and batch_i in np.linspace(0, len(dataloader) - 2, 3).astype(int):
            plot_images(im, targets, paths, save_dir / f'val_batch{batch_i}_labels.jpg', names)  # labels
            plot_images(im, output_to_target(preds), paths, save_dir / f'val_batch{batch_i}_pred.jpg', names)  # pred

        callbacks.run("on_val_batch_end", batch_i, im, targets, paths, shapes, preds)

    # Compute metrics
    stats = [torch.cat(x, 0).cpu().numpy() for x in zip(*stats)]  # to numpy
    if len(stats) and stats[0].any():
        tp, fp, p, r, f1, ap, ap_class = ap_per_class(*stats, plot=plots, save_dir=save_dir, names=names)
        ap50, ap = ap[:, 0], ap.mean(1)  # AP@0.5, AP@0.5:0.95
        mp, mr, map50, map = p.mean(), r.mean(), ap50.mean(), ap.mean()
    nt = np.bincount(stats[3].astype(int), minlength=nc)  # number of targets per class

    # Print results
    pf = "%22s" + "%11i" * 2 + "%11.3g" * 4  # print format
    LOGGER.info(pf % ("all", seen, nt.sum(), mp, mr, map50, map))
    if nt.sum() == 0:
        LOGGER.warning(f"WARNING ⚠️ no labels found in {task} set, can not compute metrics without labels")

    # Print results per class
    if (verbose or (nc < 50 and not training)) and nc > 1 and len(stats):
        for i, c in enumerate(ap_class):
            LOGGER.info(pf % (names[c], seen, nt[c], p[i], r[i], ap50[i], ap[i]))

    # Print speeds
    t = tuple(x.t / seen * 1e3 for x in dt)  # speeds per image
    if not training:
        shape = (batch_size, 3, imgsz, imgsz)
        LOGGER.info(f"Speed: %.1fms pre-process, %.1fms inference, %.1fms NMS per image at shape {shape}" % t)

    # Plots
    if plots:
        confusion_matrix.plot(save_dir=save_dir, names=list(names.values()))
        callbacks.run("on_val_end", nt, tp, fp, p, r, f1, ap, ap50, ap_class, confusion_matrix)

    # Save JSON
    if save_json and len(jdict):
        w = Path(weights[0] if isinstance(weights, list) else weights).stem if weights is not None else ""  # weights
        anno_json = str(Path("../datasets/coco/annotations/instances_val2017.json"))  # annotations
        if not os.path.exists(anno_json):
            anno_json = os.path.join(data["path"], "annotations", "instances_val2017.json")
        pred_json = str(save_dir / f"{w}_predictions.json")  # predictions
        LOGGER.info(f"\nEvaluating pycocotools mAP... saving {pred_json}...")
        with open(pred_json, "w") as f:
            json.dump(jdict, f)

        try:  # https://github.com/cocodataset/cocoapi/blob/master/PythonAPI/pycocoEvalDemo.ipynb
            check_requirements("pycocotools>=2.0.6")
            from pycocotools.coco import COCO
            from pycocotools.cocoeval import COCOeval

            anno = COCO(anno_json)  # init annotations api
            pred = anno.loadRes(pred_json)  # init predictions api
            eval = COCOeval(anno, pred, "bbox")
            if is_coco:
                eval.params.imgIds = [int(Path(x).stem) for x in dataloader.dataset.im_files]  # image IDs to evaluate
            eval.evaluate()
            eval.accumulate()
            eval.summarize()
            map, map50 = eval.stats[:2]  # update results (mAP@0.5:0.95, mAP@0.5)
        except Exception as e:
            LOGGER.info(f"pycocotools unable to run: {e}")

    # Return results
    model.float()  # for training
    if not training:
        s = f"\n{len(list(save_dir.glob('labels/*.txt')))} labels saved to {save_dir / 'labels'}" if save_txt else ""
        LOGGER.info(f"Results saved to {colorstr('bold', save_dir)}{s}")
    maps = np.zeros(nc) + map
    for i, c in enumerate(ap_class):
        maps[c] = ap[i]
    return (mp, mr, map50, map, *(loss.cpu() / len(dataloader)).tolist()), maps, t


def parse_opt():
    parser = argparse.ArgumentParser()
<<<<<<< HEAD
    parser.add_argument('--data', type=str, default=ROOT / 'data/coco128.yaml', help='dataset.yaml path')
    parser.add_argument('--weights', nargs='+', type=str, default=ROOT / 'yolov5s.pt', help='model path(s)')
    parser.add_argument('--batch-size', type=int, default=32, help='batch size')
    parser.add_argument('--imgsz', '--img', '--img-size', type=int, default=640, help='inference size (pixels)')
    parser.add_argument('--conf-thres', type=float, default=0.001, help='confidence threshold')
    parser.add_argument('--iou-thres', type=float, default=0.6, help='NMS IoU threshold')
    parser.add_argument('--max-det', type=int, default=300, help='maximum detections per image')
    parser.add_argument('--task', default='val', help='train, val, test, speed or study')
    parser.add_argument('--device', default='', help='cuda device, i.e. 0 or 0,1,2,3 or cpu')
    parser.add_argument('--workers', type=int, default=8, help='max dataloader workers (per RANK in DDP mode)')
    parser.add_argument('--single-cls', action='store_true', help='treat as single-class dataset')
    parser.add_argument('--augment', action='store_true', help='augmented inference')
    parser.add_argument('--verbose', action='store_true', help='report mAP by class')
    parser.add_argument('--save-txt', action='store_true', help='save results to *.txt')
    parser.add_argument('--save-hybrid', action='store_true', help='save label+prediction hybrid results to *.txt')
    parser.add_argument('--save-conf', action='store_true', help='save confidences in --save-txt labels')
    parser.add_argument('--save-json', action='store_true', help='save a COCO-JSON results file')
    parser.add_argument('--project', default=ROOT / 'runs/val', help='save to project/name')
    parser.add_argument('--name', default='exp', help='save to project/name')
    parser.add_argument('--exist-ok', action='store_true', help='existing project/name ok, do not increment')
    parser.add_argument('--half', action='store_true', help='use FP16 half-precision inference')
    parser.add_argument('--dnn', action='store_true', help='use OpenCV DNN for ONNX inference')
    parser.add_argument('--hyp', type=str, default='', help='hyperparameters path')
    opt = parser.parse_args()
    opt.data = check_yaml(opt.data)  # check YAML
    opt.hyp = check_yaml(opt.hyp) if opt.hyp else opt.hyp  # check YAML
    opt.save_json |= opt.data.endswith('coco.yaml')
=======
    parser.add_argument("--data", type=str, default=ROOT / "data/coco128.yaml", help="dataset.yaml path")
    parser.add_argument("--weights", nargs="+", type=str, default=ROOT / "yolov5s.pt", help="model path(s)")
    parser.add_argument("--batch-size", type=int, default=32, help="batch size")
    parser.add_argument("--imgsz", "--img", "--img-size", type=int, default=640, help="inference size (pixels)")
    parser.add_argument("--conf-thres", type=float, default=0.001, help="confidence threshold")
    parser.add_argument("--iou-thres", type=float, default=0.6, help="NMS IoU threshold")
    parser.add_argument("--max-det", type=int, default=300, help="maximum detections per image")
    parser.add_argument("--task", default="val", help="train, val, test, speed or study")
    parser.add_argument("--device", default="", help="cuda device, i.e. 0 or 0,1,2,3 or cpu")
    parser.add_argument("--workers", type=int, default=8, help="max dataloader workers (per RANK in DDP mode)")
    parser.add_argument("--single-cls", action="store_true", help="treat as single-class dataset")
    parser.add_argument("--augment", action="store_true", help="augmented inference")
    parser.add_argument("--verbose", action="store_true", help="report mAP by class")
    parser.add_argument("--save-txt", action="store_true", help="save results to *.txt")
    parser.add_argument("--save-hybrid", action="store_true", help="save label+prediction hybrid results to *.txt")
    parser.add_argument("--save-conf", action="store_true", help="save confidences in --save-txt labels")
    parser.add_argument("--save-json", action="store_true", help="save a COCO-JSON results file")
    parser.add_argument("--project", default=ROOT / "runs/val", help="save to project/name")
    parser.add_argument("--name", default="exp", help="save to project/name")
    parser.add_argument("--exist-ok", action="store_true", help="existing project/name ok, do not increment")
    parser.add_argument("--half", action="store_true", help="use FP16 half-precision inference")
    parser.add_argument("--dnn", action="store_true", help="use OpenCV DNN for ONNX inference")
    opt = parser.parse_args()
    opt.data = check_yaml(opt.data)  # check YAML
    opt.save_json |= opt.data.endswith("coco.yaml")
>>>>>>> 7dc9142c
    opt.save_txt |= opt.save_hybrid
    print_args(vars(opt))
    return opt


def main(opt):
    check_requirements(ROOT / "requirements.txt", exclude=("tensorboard", "thop"))

    if opt.task in ("train", "val", "test"):  # run normally
        if opt.conf_thres > 0.001:  # https://github.com/ultralytics/yolov5/issues/1466
            LOGGER.info(f"WARNING ⚠️ confidence threshold {opt.conf_thres} > 0.001 produces invalid results")
        if opt.save_hybrid:
            LOGGER.info("WARNING ⚠️ --save-hybrid will return high mAP from hybrid labels, not from predictions alone")
        run(**vars(opt))

    else:
        weights = opt.weights if isinstance(opt.weights, list) else [opt.weights]
        opt.half = torch.cuda.is_available() and opt.device != "cpu"  # FP16 for fastest results
        if opt.task == "speed":  # speed benchmarks
            # python val.py --task speed --data coco.yaml --batch 1 --weights yolov5n.pt yolov5s.pt...
            opt.conf_thres, opt.iou_thres, opt.save_json = 0.25, 0.45, False
            for opt.weights in weights:
                run(**vars(opt), plots=False)

        elif opt.task == "study":  # speed vs mAP benchmarks
            # python val.py --task study --data coco.yaml --iou 0.7 --weights yolov5n.pt yolov5s.pt...
            for opt.weights in weights:
                f = f"study_{Path(opt.data).stem}_{Path(opt.weights).stem}.txt"  # filename to save to
                x, y = list(range(256, 1536 + 128, 128)), []  # x axis (image sizes), y axis
                for opt.imgsz in x:  # img-size
                    LOGGER.info(f"\nRunning {f} --imgsz {opt.imgsz}...")
                    r, _, t = run(**vars(opt), plots=False)
                    y.append(r + t)  # results and times
                np.savetxt(f, y, fmt="%10.4g")  # save
            subprocess.run(["zip", "-r", "study.zip", "study_*.txt"])
            plot_val_study(x=x)  # plot
        else:
            raise NotImplementedError(f'--task {opt.task} not in ("train", "val", "test", "speed", "study")')


if __name__ == "__main__":
    opt = parse_opt()
    main(opt)<|MERGE_RESOLUTION|>--- conflicted
+++ resolved
@@ -116,37 +116,6 @@
 
 @smart_inference_mode()
 def run(
-<<<<<<< HEAD
-        data,
-        weights=None,  # model.pt path(s)
-        batch_size=32,  # batch size
-        imgsz=640,  # inference size (pixels)
-        conf_thres=0.001,  # confidence threshold
-        iou_thres=0.1,  # NMS IoU threshold
-        max_det=300,  # maximum detections per image
-        task='val',  # train, val, test, speed or study
-        device='',  # cuda device, i.e. 0 or 0,1,2,3 or cpu
-        workers=8,  # max dataloader workers (per RANK in DDP mode)
-        single_cls=False,  # treat as single-class dataset
-        augment=False,  # augmented inference
-        verbose=False,  # verbose output
-        save_txt=False,  # save results to *.txt
-        save_hybrid=False,  # save label+prediction hybrid results to *.txt
-        save_conf=False,  # save confidences in --save-txt labels
-        save_json=False,  # save a COCO-JSON results file
-        project=ROOT / 'runs/val',  # save to project/name
-        name='exp',  # save to project/name
-        exist_ok=False,  # existing project/name ok, do not increment
-        half=True,  # use FP16 half-precision inference
-        dnn=False,  # use OpenCV DNN for ONNX inference
-        model=None,
-        dataloader=None,
-        save_dir=Path(''),
-        plots=True,
-        callbacks=Callbacks(),
-        compute_loss=None,
-        hyp=None,
-=======
     data,
     weights=None,  # model.pt path(s)
     batch_size=32,  # batch size
@@ -175,7 +144,7 @@
     plots=True,
     callbacks=Callbacks(),
     compute_loss=None,
->>>>>>> 7dc9142c
+    hyp=None,
 ):
     if model is not None:
         hyp = model.hyp  # hyperparameters
@@ -413,35 +382,6 @@
 
 def parse_opt():
     parser = argparse.ArgumentParser()
-<<<<<<< HEAD
-    parser.add_argument('--data', type=str, default=ROOT / 'data/coco128.yaml', help='dataset.yaml path')
-    parser.add_argument('--weights', nargs='+', type=str, default=ROOT / 'yolov5s.pt', help='model path(s)')
-    parser.add_argument('--batch-size', type=int, default=32, help='batch size')
-    parser.add_argument('--imgsz', '--img', '--img-size', type=int, default=640, help='inference size (pixels)')
-    parser.add_argument('--conf-thres', type=float, default=0.001, help='confidence threshold')
-    parser.add_argument('--iou-thres', type=float, default=0.6, help='NMS IoU threshold')
-    parser.add_argument('--max-det', type=int, default=300, help='maximum detections per image')
-    parser.add_argument('--task', default='val', help='train, val, test, speed or study')
-    parser.add_argument('--device', default='', help='cuda device, i.e. 0 or 0,1,2,3 or cpu')
-    parser.add_argument('--workers', type=int, default=8, help='max dataloader workers (per RANK in DDP mode)')
-    parser.add_argument('--single-cls', action='store_true', help='treat as single-class dataset')
-    parser.add_argument('--augment', action='store_true', help='augmented inference')
-    parser.add_argument('--verbose', action='store_true', help='report mAP by class')
-    parser.add_argument('--save-txt', action='store_true', help='save results to *.txt')
-    parser.add_argument('--save-hybrid', action='store_true', help='save label+prediction hybrid results to *.txt')
-    parser.add_argument('--save-conf', action='store_true', help='save confidences in --save-txt labels')
-    parser.add_argument('--save-json', action='store_true', help='save a COCO-JSON results file')
-    parser.add_argument('--project', default=ROOT / 'runs/val', help='save to project/name')
-    parser.add_argument('--name', default='exp', help='save to project/name')
-    parser.add_argument('--exist-ok', action='store_true', help='existing project/name ok, do not increment')
-    parser.add_argument('--half', action='store_true', help='use FP16 half-precision inference')
-    parser.add_argument('--dnn', action='store_true', help='use OpenCV DNN for ONNX inference')
-    parser.add_argument('--hyp', type=str, default='', help='hyperparameters path')
-    opt = parser.parse_args()
-    opt.data = check_yaml(opt.data)  # check YAML
-    opt.hyp = check_yaml(opt.hyp) if opt.hyp else opt.hyp  # check YAML
-    opt.save_json |= opt.data.endswith('coco.yaml')
-=======
     parser.add_argument("--data", type=str, default=ROOT / "data/coco128.yaml", help="dataset.yaml path")
     parser.add_argument("--weights", nargs="+", type=str, default=ROOT / "yolov5s.pt", help="model path(s)")
     parser.add_argument("--batch-size", type=int, default=32, help="batch size")
@@ -464,10 +404,11 @@
     parser.add_argument("--exist-ok", action="store_true", help="existing project/name ok, do not increment")
     parser.add_argument("--half", action="store_true", help="use FP16 half-precision inference")
     parser.add_argument("--dnn", action="store_true", help="use OpenCV DNN for ONNX inference")
+    parser.add_argument("--hyp", type=str, default="", help="hyperparameters path")
     opt = parser.parse_args()
     opt.data = check_yaml(opt.data)  # check YAML
+    opt.hyp = check_yaml(opt.hyp) if opt.hyp else opt.hyp  # check YAML
     opt.save_json |= opt.data.endswith("coco.yaml")
->>>>>>> 7dc9142c
     opt.save_txt |= opt.save_hybrid
     print_args(vars(opt))
     return opt
