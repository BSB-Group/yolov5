--- conflicted
+++ resolved
@@ -144,13 +144,6 @@
 
 def process_batch(detections, labels, iouv, agnostic=False):
     """
-<<<<<<< HEAD
-    Return correct prediction matrix
-    ** modified: agnostic option **
-    Arguments:
-        detections (array[N, 6]), x1, y1, x2, y2, conf, class
-        labels (array[M, 5]), class, x1, y1, x2, y2
-=======
     Return a correct prediction matrix given detections and labels at various IoU thresholds.
 
     Args:
@@ -159,8 +152,8 @@
         labels (np.ndarray): Array of shape (M, 5) where each row corresponds to a ground truth label with format
             [class, x1, y1, x2, y2].
         iouv (np.ndarray): Array of IoU thresholds to evaluate at.
-
->>>>>>> 8003649c
+        agnostic (bool): If True, detections are evaluated as true positives regardless of class.
+
     Returns:
         correct (np.ndarray): A binary array of shape (N, len(iouv)) indicating whether each detection is a true positive
             for each IoU threshold. There are 10 IoU levels used in the evaluation.
@@ -225,17 +218,6 @@
     compute_loss=None,
     hyp=None,
 ):
-<<<<<<< HEAD
-    if model is not None:
-        hyp = model.hyp  # hyperparameters
-    elif isinstance(hyp, str):
-        with open(hyp, errors="ignore") as f:
-            hyp = yaml.safe_load(f)  # load hyps dict
-        LOGGER.info(colorstr("hyperparameters: ") + ", ".join(f"{k}={v}" for k, v in hyp.items()))
-    else:
-        LOGGER.info("Hyperparameters missing, default values used.")
-
-=======
     """
     Evaluates a YOLOv5 model on a dataset and logs performance metrics.
 
@@ -274,7 +256,15 @@
     Returns:
         dict: Contains performance metrics including precision, recall, mAP50, and mAP50-95.
     """
->>>>>>> 8003649c
+    if model is not None:
+        hyp = model.hyp  # hyperparameters
+    elif isinstance(hyp, str):
+        with open(hyp, errors="ignore") as f:
+            hyp = yaml.safe_load(f)  # load hyps dict
+        LOGGER.info(colorstr("hyperparameters: ") + ", ".join(f"{k}={v}" for k, v in hyp.items()))
+    else:
+        LOGGER.info("Hyperparameters missing, default values used.")
+
     # Initialize/load model and set device
     training = model is not None
     if training:  # called by train.py
